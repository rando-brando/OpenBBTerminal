--- conflicted
+++ resolved
@@ -137,11 +137,7 @@
 pytest-cov = "^3.0.0"
 types-six = "^1.16.12"
 nbmake = ">0.5.0"
-<<<<<<< HEAD
-ruff = "^0.0.244"
-=======
 ruff = "^0.0.243"
->>>>>>> 2130dea5
 
 [tool.poetry.extras]
 forecast = ["torch", "pytorch-lightning", "u8darts", "lightgbm"]
